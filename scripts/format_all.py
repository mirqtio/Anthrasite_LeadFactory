--- conflicted
+++ resolved
@@ -50,39 +50,6 @@
     return python_files
 
 
-<<<<<<< HEAD
-def format_specific_files():
-    """Format specific files that are known to have formatting issues."""
-    problem_files = [
-        "utils/raw_data_retention.py",
-        "utils/cost_tracker.py",
-        "utils/website_scraper.py",
-    ]
-
-    print(f"Formatting {len(problem_files)} specific files with known formatting issues...")
-
-    # Get the project root directory
-    project_root = Path(__file__).parent.parent.absolute()
-
-    # Change to the project root directory
-    os.chdir(project_root)
-
-    # Format each problem file individually
-    for file_path in problem_files:
-        full_path = os.path.join(project_root, file_path)
-        if os.path.exists(full_path):
-            print(f"Formatting {file_path}...")
-            cmd = ["black", full_path]
-            result = subprocess.run(cmd, capture_output=True, text=True)
-            print(result.stdout)
-            if result.stderr:
-                print(result.stderr, file=sys.stderr)
-        else:
-            print(f"Warning: File {file_path} does not exist")
-
-
-=======
->>>>>>> 5a7dfe21
 def main():
     """Run Black on all Python files in the project."""
     # Get the project root directory
@@ -91,14 +58,7 @@
     # Change to the project root directory
     os.chdir(project_root)
 
-<<<<<<< HEAD
-    # First, format specific problem files
-    format_specific_files()
-
-    # Then format all Python files
-=======
     # Find all Python files
->>>>>>> 5a7dfe21
     python_files = []
     for dir_to_format in DIRS_TO_FORMAT:
         python_files.extend(find_python_files(dir_to_format))
